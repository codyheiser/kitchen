# -*- coding: utf-8 -*-
"""
Functions for manipulating .h5ad objects and automated processing of scRNA-seq data

@author: C Heiser
"""
import os, errno, argparse
import numpy as np
import scanpy as sc
import matplotlib.pyplot as plt
import matplotlib.gridspec as gridspec
from math import ceil
from matplotlib import rcParams
from emptydrops import find_nonambient_barcodes
from emptydrops.matrix import CountMatrix

sc.set_figure_params(frameon=False, dpi=100, dpi_save=200, format="png")

# define cell cycle phase genes
#  human genes ('_h') from satija lab list
#  mouse genes ('_m') converted from human list using biomaRt package in R
s_genes_h = [
    "MCM5",
    "PCNA",
    "TYMS",
    "FEN1",
    "MCM2",
    "MCM4",
    "RRM1",
    "UNG",
    "GINS2",
    "MCM6",
    "CDCA7",
    "DTL",
    "PRIM1",
    "UHRF1",
    "MLF1IP",
    "HELLS",
    "RFC2",
    "RPA2",
    "NASP",
    "RAD51AP1",
    "GMNN",
    "WDR76",
    "SLBP",
    "CCNE2",
    "UBR7",
    "POLD3",
    "MSH2",
    "ATAD2",
    "RAD51",
    "RRM2",
    "CDC45",
    "CDC6",
    "EXO1",
    "TIPIN",
    "DSCC1",
    "BLM",
    "CASP8AP2",
    "USP1",
    "CLSPN",
    "POLA1",
    "CHAF1B",
    "BRIP1",
    "E2F8",
]
s_genes_m = [
    "Gmnn",
    "Rad51",
    "Cdca7",
    "Pold3",
    "Slbp",
    "Prim1",
    "Dscc1",
    "Rad51ap1",
    "Fen1",
    "Mcm4",
    "Ccne2",
    "Tyms",
    "Rrm2",
    "Usp1",
    "Wdr76",
    "Mcm2",
    "Ung",
    "E2f8",
    "Exo1",
    "Chaf1b",
    "Blm",
    "Clspn",
    "Cdc45",
    "Cdc6",
    "Hells",
    "Nasp",
    "Ubr7",
    "Casp8ap2",
    "Mcm5",
    "Uhrf1",
    "Pcna",
    "Rrm1",
    "Rfc2",
    "Tipin",
    "Brip1",
    "Gins2",
    "Dtl",
    "Pola1",
    "Rpa2",
    "Mcm6",
    "Msh2",
]
g2m_genes_h = [
    "HMGB2",
    "CDK1",
    "NUSAP1",
    "UBE2C",
    "BIRC5",
    "TPX2",
    "TOP2A",
    "NDC80",
    "CKS2",
    "NUF2",
    "CKS1B",
    "MKI67",
    "TMPO",
    "CENPF",
    "TACC3",
    "FAM64A",
    "SMC4",
    "CCNB2",
    "CKAP2L",
    "CKAP2",
    "AURKB",
    "BUB1",
    "KIF11",
    "ANP32E",
    "TUBB4B",
    "GTSE1",
    "KIF20B",
    "HJURP",
    "CDCA3",
    "HN1",
    "CDC20",
    "TTK",
    "CDC25C",
    "KIF2C",
    "RANGAP1",
    "NCAPD2",
    "DLGAP5",
    "CDCA2",
    "CDCA8",
    "ECT2",
    "KIF23",
    "HMMR",
    "AURKA",
    "PSRC1",
    "ANLN",
    "LBR",
    "CKAP5",
    "CENPE",
    "CTCF",
    "NEK2",
    "G2E3",
    "GAS2L3",
    "CBX5",
    "CENPA",
]
g2m_genes_m = [
    "Tmpo",
    "Smc4",
    "Tacc3",
    "Cdk1",
    "Ckap2l",
    "Cks2",
    "Mki67",
    "Ckap5",
    "Nusap1",
    "Top2a",
    "Ect2",
    "Cdca3",
    "Cdc25c",
    "Cks1b",
    "Kif11",
    "Psrc1",
    "Dlgap5",
    "Ckap2",
    "Aurkb",
    "Ttk",
    "Cdca8",
    "Cdca2",
    "Cdc20",
    "Lbr",
    "Birc5",
    "Kif20b",
    "Nuf2",
    "Anp32e",
    "Cenpf",
    "Kif2c",
    "Ube2c",
    "Cenpa",
    "Rangap1",
    "Hjurp",
    "Ndc80",
    "Ncapd2",
    "Anln",
    "Cenpe",
    "Cbx5",
    "Hmgb2",
    "Gas2l3",
    "Cks1brt",
    "Bub1",
    "Gtse1",
    "Nek2",
    "G2e3",
    "Tpx2",
    "Hmmr",
    "Aurka",
    "Ccnb2",
    "Ctcf",
    "Tubb4b",
    "Kif23",
]


def check_dir_exists(path):
    """
    Checks if directory already exists or not and creates it if it doesn't

    Parameters:
        path (str): path to directory

    Returns:
        tries to make directory at path, unless it already exists
    """
    try:
        os.makedirs(path)
    except OSError as exception:
        if exception.errno != errno.EEXIST:
            raise


def list_union(lst1, lst2):
    """
    Combine two lists by the union of their values

    Parameters:
        lst1, lst2 (list): lists to combine

    Returns:
        final_list (list): union of values in lst1 and lst2
    """
    final_list = set(lst1).union(set(lst2))
    return final_list


def cellranger2(adata, expected=1500, upper_quant=0.99, lower_prop=0.1, verbose=True):
    """
    Label cells using "knee point" method from CellRanger 2.1

    Parameters:
        adata (anndata.AnnData): object containing unfiltered counts
        expected (int): estimated number of real cells expected in dataset
        upper_quant (float): upper quantile of real cells to test
        lower_prop (float): percentage of expected quantile to calculate 
            total counts threshold for
        verbose (bool): print updates to console

    Returns:
        adata edited in place to add .obs["CellRanger_2"] binary label
    """
    if "total_counts" not in adata.obs.columns:
        adata.obs["total_counts"] = adata.X.sum(axis=1)
    tmp = np.sort(np.array(adata.obs["total_counts"]))[::-1]
    thresh = np.quantile(tmp[0:expected], upper_quant) * lower_prop
    adata.uns["knee_thresh"] = thresh
    adata.obs["CellRanger_2"] = "False"
    adata.obs.loc[adata.obs.total_counts > thresh, "CellRanger_2"] = "True"
    adata.obs["CellRanger_2"] = adata.obs["CellRanger_2"].astype("category")
    if verbose:
        print("Detected knee point: {}".format(round(thresh, 3)))
        print(adata.obs.CellRanger_2.value_counts())


def cellranger3(
    adata,
    init_counts=15000,
    min_umi_frac_of_median=0.01,
    min_umis_nonambient=500,
    max_adj_pvalue=0.01,
):
    """
    Label cells using "emptydrops" method from CellRanger 3.0

    Parameters:
        adata (anndata.AnnData): object containing unfiltered counts
        init_counts (int): initial total counts threshold for calling cells
        min_umi_frac_of_median (float): minimum total counts for testing barcodes as
            fraction of median counts for initially labeled cells
        min_umis_nonambient (float): minimum total counts for testing barcodes
        max_adj_pvalue (float): maximum p-value for cell calling after B-H correction

    Returns:
        adata edited in place to add .obs["CellRanger_3"] binary label 
            and .obs["CellRanger_3_ll"] log-likelihoods for tested barcodes
    """
    m = CountMatrix.from_anndata(adata)  # create emptydrops object from adata
    if "total_counts" not in adata.obs.columns:
        adata.obs["total_counts"] = adata.X.sum(axis=1)
    # label initial cell calls above total counts threshold
    adata.obs["CellRanger_3"] = False
    adata.obs.loc[adata.obs.total_counts > init_counts, "CellRanger_3"] = True
    # call emptydrops to test for nonambient barcodes
    out = find_nonambient_barcodes(
        m,
        np.array(
            adata.obs.loc[adata.obs.CellRanger_3 == True,].index, dtype=m.bcs.dtype
        ),
        min_umi_frac_of_median=min_umi_frac_of_median,
        min_umis_nonambient=min_umis_nonambient,
        max_adj_pvalue=max_adj_pvalue,
    )
    # assign binary labels from emptydrops
    adata.obs.CellRanger_3.iloc[out[0]] = out[-1]
    adata.obs.CellRanger_3 = adata.obs.CellRanger_3.astype(str).astype(
        "category"
    )  # convert to category
    # assign log-likelihoods from emptydrops to .obs
    adata.obs["CellRanger_3_ll"] = 0
    adata.obs.CellRanger_3_ll.iloc[out[0]] = out[1]


def subset_adata(adata, subset, verbose=True):
    """
    Subset AnnData object on one or more .obs columns
    columns should contain 0/False for cells to throw out, and 1/True for cells to keep
    keeps union of all labels provided in subset

    Parameters:
        adata (anndata.AnnData): the data
        subset (str or list of str): adata.obs labels to use for subsetting
            labels must be binary (0, "0", False, "False" to toss - 1, "1",
            True, "True" to keep). multiple labels will keep intersection.
        verbose (bool): print updates to console

    Returns:
        new anndata object as subset of adata
    """
    if verbose:
        print("Subsetting AnnData on {}".format(subset), end="")
    if isinstance(subset, str):
        subset = [subset]
    # initialize .obs column for choosing cells
    adata.obs["adata_subset_combined"] = 0
    # create label as union of given subset args
    for i in range(len(subset)):
        adata.obs.loc[
            adata.obs[subset[i]].isin(["True", True, 1.0, 1]), "adata_subset_combined"
        ] = 1
    adata = adata[adata.obs["adata_subset_combined"] == 1, :].copy()
    adata.obs.drop(columns="adata_subset_combined", inplace=True)
    if verbose:
        print(" - now {} cells and {} genes".format(adata.n_obs, adata.n_vars))
    return adata


def cc_score(adata, layer=None, seed=18, verbose=True):
    """
    Calculate cell cycle scores and implied phase for each observation

    Parameters:
        adata (anndata.AnnData): object containing transformed and normalized
            (arcsinh or log1p) counts in 'layer'.
        layer (str): key from adata.layers to use for cc phase calculation.
            default None to use .X
        seed (int): random state for PCA, neighbors graph and clustering
        verbose (bool): print updates to console

    Returns:
        adata is edited in place to add 'G2M_score', 'S_score', and 'phase' to .obs
    """
    if layer is not None:
        adata.layers["temp"] = adata.X.copy()
        adata.X = adata.layers[layer].copy()
        if verbose:
            print("Calculating cell cycle scores using layer: {}".format(layer))
    else:
        if verbose:
            print("Calculating cell cycle scores")
    # determine if sample is mouse or human based on gene names
    if any(item in adata.var_names for item in s_genes_h + g2m_genes_h):
        s_genes, g2m_genes = s_genes_h, g2m_genes_h
    elif any(item in adata.var_names for item in s_genes_m + g2m_genes_m):
        s_genes, g2m_genes = s_genes_m, g2m_genes_m
    # score cell cycle using scanpy function
    sc.tl.score_genes_cell_cycle(
        adata,
        s_genes=s_genes,  # defined at top of script
        g2m_genes=g2m_genes,  # defined at top of script
        random_state=seed,
    )
    if layer is not None:
        adata.X = adata.layers["temp"].copy()
        del adata.layers["temp"]


def dim_reduce(
    adata,
    layer=None,
    use_rep=None,
    clust_resolution=1.0,
    paga=True,
    seed=18,
    verbose=True,
):
    """
    Reduce dimensions of single-cell dataset using standard methods

    Parameters:
        adata (anndata.AnnData): object containing preprocessed counts matrix
        layer (str): layer to use; default .X
        use_rep (str): .obsm key to use for neighbors graph instead of PCA;
            default None, generate new PCA from layer
        clust_resolution (float): resolution as fraction on [0.0, 1.0] for leiden
            clustering. default 1.0
        paga (bool): run PAGA to seed UMAP embedding
        seed (int): random state for PCA, neighbors graph and clustering
        verbose (bool): print updates to console

    Returns:
        adata is edited in place, adding PCA, neighbors graph, PAGA, and UMAP
    """
    if use_rep is None:
        if layer is not None:
            if verbose:
                print("Using layer {} for dimension reduction".format(layer))
            adata.X = adata.layers[layer].copy()
        if verbose:
            print(
                "Performing PCA and building kNN graph with {} nearest neighbors".format(
                    int(np.sqrt(adata.n_obs))
                )
            )
        sc.pp.pca(adata, n_comps=50, random_state=seed)
        sc.pp.neighbors(
            adata, n_neighbors=int(np.sqrt(adata.n_obs)), n_pcs=20, random_state=seed
        )
    else:
        if verbose:
            print(
                "Building kNN graph with {} nearest neighbors using {}".format(
                    int(np.sqrt(adata.n_obs)), use_rep
                )
            )
        sc.pp.neighbors(
            adata,
            n_neighbors=int(np.sqrt(adata.n_obs)),
            use_rep=use_rep,
            n_pcs=0,
            random_state=seed,
        )
    if verbose:
        print("Clustering cells using Leiden algorithm ", end="")
    sc.tl.leiden(adata, random_state=seed, resolution=clust_resolution)
    if verbose:
        print(
            "- {} clusters identified".format(
                (len(adata.obs.leiden.cat.categories) + 1)
            )
        )
    if paga:
        if verbose:
            print("Building PAGA graph and UMAP from coordinates")
        sc.tl.paga(adata)
        sc.pl.paga(adata, show=False)
        sc.tl.umap(adata, init_pos="paga", random_state=seed)
    else:
        sc.tl.umap(adata, random_state=seed)


def plot_embedding(
    adata,
    colors=None,
    show_clustering=True,
    n_cnmf_markers=7,
    ncols=5,
<<<<<<< HEAD
    figsize_scale=1.0,
    cmap="viridis",
=======
    cmap="Reds",
>>>>>>> 8779fc10
    save_to=None,
    verbose=True,
    **kwargs,
):
    """
    Plot reduced-dimension embeddings of single-cell dataset

    Parameters:
        adata (anndata.AnnData): object containing preprocessed counts matrix
        colors (list of str): colors to plot; can be genes or .obs columns
        show_clustering (bool): plot PAGA graph and leiden clusters on first two axes
        n_cnmf_markers (int): number of top genes to print on cNMF plots
        ncols (int): number of columns in gridspec
        figsize_scale (float): scaler for figure size. calculated using ncols to keep
            each panel square. values < 1.0 will compress figure, > 1.0 will expand.
        cmap (str): valid color map for the plot
        save_to (str): path to .png file for saving figure; default is plt.show()
        verbose (bool): print updates to console
        **kwargs: args to pass to sc.pl.umap (e.g. "size", "add_outline", etc.)

    Returns:
        plot of UMAP embedding with overlays from "colors" as matplotlib gridspec
            object, unless save_to is not None.
    """
    if isinstance(colors, str):  # force colors into list if single string
        colors = [colors]
    if "paga" in adata.uns:
        cluster_colors = ["paga", "leiden"]
    else:
        cluster_colors = ["leiden"]
    if colors is not None:
        # get full list of things to plot on UMAP
        if show_clustering:
            colors = cluster_colors + colors
            unique_colors = list_union(cluster_colors, colors)
        else:
            unique_colors = set(colors)
    else:
        # with no colors provided, plot PAGA graph and leiden clusters
        colors = cluster_colors
        unique_colors = set(colors)
    if verbose:
        print("Plotting embedding with overlays: {}".format(list(unique_colors)))
    # set up figure size based on number of plots
    n_plots = len(unique_colors)
    if n_plots <= ncols:
        n_rows, n_cols = 1, n_plots
    else:
        n_rows, n_cols = ceil(n_plots / ncols), ncols
    fig = plt.figure(figsize=(ncols * n_cols * figsize_scale, ncols * n_rows * figsize_scale))
    # arrange axes as subplots
    gs = gridspec.GridSpec(n_rows, n_cols, figure=fig)
    # add plots to axes
    i = 0
    for color in colors:
        if color in unique_colors:
            ax = plt.subplot(gs[i])
            if color.lower() == "paga":
                sc.pl.paga(
                    adata,
                    ax=ax,
                    frameon=False,
                    show=False,
                    fontsize="large",
                    fontoutline=2.0,
                    node_size_scale=2.5,
                )
                ax.set_title(label="PAGA", loc="left", fontweight="bold", fontsize=16)
            else:
                if color in ["leiden", "louvain", "cluster", "group", "cell_type"]:
                    leg_loc, leg_fontsize, leg_fontoutline = "on data", "large", 2.0
                else:
                    leg_loc, leg_fontsize, leg_fontoutline = (
                        "right margin",
                        12,
                        None,
                    )
                sc.pl.umap(
                    adata,
                    color=color,
                    ax=ax,
                    frameon=False,
                    show=False,
                    legend_loc=leg_loc,
                    legend_fontsize=leg_fontsize,
                    legend_fontoutline=leg_fontoutline,
                    title="",
                    color_map=cmap,
                    **kwargs,
                )
                # add top three gene loadings if cNMF
                if color.startswith("usage_"):
                    y_range = (
                        adata.obsm["X_umap"][:, 1].max()
                        - adata.obsm["X_umap"][:, 1].min()
                    )
                    [
                        ax.text(
                            x=adata.obsm["X_umap"][:, 0].max(),
                            y=adata.obsm["X_umap"][:, 1].max() - (0.06 * y_range * x),
                            s=""
                            + adata.uns["cnmf_markers"].loc[x, color.split("_")[1]],
                            fontsize=12,
                            fontstyle="italic",
                            color="k",
                            ha="right",
                        )
                        for x in range(n_cnmf_markers)
                    ]
            if color in adata.var_names:  # italicize title if plotting a gene
                ax.set_title(
                    label=color,
                    loc="left",
                    fontweight="bold",
                    fontsize=16,
                    fontstyle="italic",
                )
            else:
                ax.set_title(label=color, loc="left", fontweight="bold", fontsize=16)
            unique_colors.remove(color)
            i = i + 1
    fig.tight_layout()
    if save_to is not None:
        if verbose:
            print("Saving embeddings to {}".format(save_to))
        plt.savefig(save_to)
    else:
        return fig


def plot_genes(
    adata,
    plot_type="heatmap",
    groupby="leiden",
    n_genes=5,
    dendrogram=True,
    ambient=False,
    cmap="viridis",
    save_to="de.png",
    verbose=True,
):
    """
    Calculate and plot rank_genes_groups results

    Parameters:
        adata (anndata.AnnData): object containing preprocessed counts matrix
        plot_type (str): one of "heatmap", "dotplot", "matrixplot"
        groupby (str): .obs key to group cells by. default 'leiden'.
        dendrogram (bool): show dendrogram of cluster similarity
        ambient (bool): include ambient genes as a group in the plot
        cmap (str): valid color map for the plot
        save_to (str): string to add to plot name using scanpy plot defaults
        verbose (bool): print updates to console

    Returns:
        matplotlib figure
    """
    if verbose:
        print("Performing differential expression analysis...")
    # rank genes with t-test and B-H correction
    sc.tl.rank_genes_groups(adata, groupby=groupby, layer="log1p_norm", use_raw=False)

    # calculate arcsinh counts for visualization
    adata.X = adata.layers["raw_counts"].copy()
    sc.pp.normalize_total(adata)
    adata.X = np.arcsinh(adata.X)
    adata.layers["arcsinh"] = adata.X.copy()
    adata.X = adata.layers["raw_counts"].copy()  # return raw counts to .X

    # adjust rcParams
    rcParams["figure.figsize"] = (4, 4)
    rcParams["figure.subplot.left"] = 0.18
    rcParams["figure.subplot.right"] = 0.96
    rcParams["figure.subplot.bottom"] = 0.15
    rcParams["figure.subplot.top"] = 0.91

    if ambient:
        # get markers manually and append ambient genes
        markers = {}
        for clu in adata.obs[groupby].unique().tolist():
            markers[clu] = [
                adata.uns["rank_genes_groups"]["names"][x][clu] for x in range(n_genes)
            ]
        markers["ambient"] = adata.var_names[adata.var.ambient].tolist()

        if plot_type == "heatmap":
            myplot = sc.pl.heatmap(
                adata,
                markers,
                dendrogram=dendrogram,
                groupby=groupby,
                swap_axes=True,
                show_gene_labels=True,
                layer="arcsinh",
                var_group_rotation=0,
                cmap=cmap,
                show=False,
            )
            myplot["heatmap_ax"].set_yticklabels(
                myplot["heatmap_ax"].get_yticklabels(), fontstyle="italic"
            )
        if plot_type == "dotplot":
            myplot = sc.pl.dotplot(
                adata,
                markers,
                dendrogram=dendrogram,
                groupby=groupby,
                layer="arcsinh",
                var_group_rotation=0,
                color_map=cmap,
                show=False,
                return_fig=True,
            )
            myplot.get_axes()["mainplot_ax"].set_xticklabels(
                myplot.get_axes()["mainplot_ax"].get_xticklabels(), fontstyle="italic"
            )
        if plot_type == "matrixplot":
            myplot = sc.pl.matrixplot(
                adata,
                markers,
                dendrogram=dendrogram,
                groupby=groupby,
                layer="arcsinh",
                var_group_rotation=0,
                cmap=cmap,
                show=False,
                return_fig=True,
            )
            myplot.get_axes()["mainplot_ax"].set_xticklabels(
                myplot.get_axes()["mainplot_ax"].get_xticklabels(), fontstyle="italic"
            )

    else:
        if plot_type == "heatmap":
            myplot = sc.pl.rank_genes_groups_heatmap(
                adata,
                dendrogram=dendrogram,
                groupby=groupby,
                n_genes=n_genes,
                swap_axes=True,
                show_gene_labels=True,
                layer="arcsinh",
                var_group_rotation=0,
                cmap=cmap,
                show=False,
            )
            myplot["heatmap_ax"].set_yticklabels(
                myplot["heatmap_ax"].get_yticklabels(), fontstyle="italic"
            )
        if plot_type == "dotplot":
            myplot = sc.pl.rank_genes_groups_dotplot(
                adata,
                dendrogram=dendrogram,
                groupby=groupby,
                n_genes=n_genes,
                layer="arcsinh",
                var_group_rotation=0,
                color_map=cmap,
                show=False,
                return_fig=True,
            )
            myplot.get_axes()["mainplot_ax"].set_xticklabels(
                myplot.get_axes()["mainplot_ax"].get_xticklabels(), fontstyle="italic"
            )
        if plot_type == "matrixplot":
            myplot = sc.pl.rank_genes_groups_matrixplot(
                adata,
                dendrogram=dendrogram,
                groupby=groupby,
                n_genes=n_genes,
                layer="arcsinh",
                var_group_rotation=0,
                cmap=cmap,
                show=False,
                return_fig=True,
            )
            myplot.get_axes()["mainplot_ax"].set_xticklabels(
                myplot.get_axes()["mainplot_ax"].get_xticklabels(), fontstyle="italic"
            )

    if save_to is not None:
        plt.savefig(save_to, bbox_inches="tight")
    else:
        return myplot


def plot_genes_cnmf(
    adata,
    plot_type="heatmap",
    groupby="leiden",
    attr="varm",
    keys="cnmf_spectra",
    indices=None,
    n_genes=5,
    dendrogram=True,
    cmap="viridis",
    save_to="de_cnmf.png",
):
    """
    Calculate and plot top cNMF gene loadings

    Parameters:
        adata (anndata.AnnData): object containing preprocessed counts matrix
        plot_type (str): one of "heatmap", "dotplot", "matrixplot"
        groupby (str): .obs key to group cells by. default 'leiden'.
        attr {'var', 'obs', 'uns', 'varm', 'obsm'}:
            The attribute of AnnData that contains the score.
        keys (str or list of str):
            The scores to look up an array from the attribute of adata.
        indices (list of int):
            The column indices of keys for which to plot (e.g. [0,1,2] for first three keys)
        dendrogram (bool): show dendrogram of cluster similarity
        cmap (str): valid color map for the plot
        save_to (str): string to add to plot name using scanpy plot defaults

    Returns:
        matplotlib figure
    """
    # calculate arcsinh counts for visualization
    adata.X = adata.layers["raw_counts"].copy()
    sc.pp.normalize_total(adata)
    adata.X = np.arcsinh(adata.X)
    adata.layers["arcsinh"] = adata.X.copy()
    adata.X = adata.layers["raw_counts"].copy()  # return raw counts to .X

    # default to all usages
    if indices is None:
        indices = [x for x in range(getattr(adata, attr)[keys].shape[1])]
    # get scores for each usage
    if isinstance(keys, str) and indices is not None:
        scores = np.array(getattr(adata, attr)[keys])[:, indices]
        keys = ["{}_{}".format(keys, i + 1) for i in indices]
    labels = adata.var_names  # search all var_names for top genes based on spectra
    # get top n_genes for each spectra
    markers = {}
    for iscore, score in enumerate(scores.T):
        markers[keys[iscore]] = []
        indices = np.argsort(score)[::-1][:n_genes]
        for x in indices[::-1]:
            markers[keys[iscore]].append(labels[x])

    # adjust rcParams
    rcParams["figure.figsize"] = (4, 4)
    rcParams["figure.subplot.left"] = 0.18
    rcParams["figure.subplot.right"] = 0.96
    rcParams["figure.subplot.bottom"] = 0.15
    rcParams["figure.subplot.top"] = 0.91

    if plot_type == "heatmap":
        myplot = sc.pl.heatmap(
            adata,
            markers,
            dendrogram=dendrogram,
            groupby=groupby,
            swap_axes=True,
            show_gene_labels=True,
            layer="arcsinh",
            var_group_rotation=0,
            cmap=cmap,
            show=False,
        )
        myplot["heatmap_ax"].set_yticklabels(
            myplot["heatmap_ax"].get_yticklabels(), fontstyle="italic"
        )
    if plot_type == "dotplot":
        myplot = sc.pl.dotplot(
            adata,
            markers,
            dendrogram=dendrogram,
            groupby=groupby,
            layer="arcsinh",
            var_group_rotation=0,
            color_map=cmap,
            show=False,
            return_fig=True,
        )
        myplot.get_axes()["mainplot_ax"].set_xticklabels(
            myplot.get_axes()["mainplot_ax"].get_xticklabels(), fontstyle="italic"
        )
    if plot_type == "matrixplot":
        myplot = sc.pl.matrixplot(
            adata,
            markers,
            dendrogram=dendrogram,
            groupby=groupby,
            layer="arcsinh",
            var_group_rotation=0,
            cmap=cmap,
            show=False,
            return_fig=True,
        )
        myplot.get_axes()["mainplot_ax"].set_xticklabels(
            myplot.get_axes()["mainplot_ax"].get_xticklabels(), fontstyle="italic"
        )

    if save_to is not None:
        plt.savefig(save_to, bbox_inches="tight")
    else:
        return myplot


def rank_genes_cnmf(
    adata,
    attr="varm",
    keys="cnmf_spectra",
    indices=None,
    labels=None,
    color="black",
    n_points=20,
    ncols=5,
    log=False,
    show=None,
    figsize=(5, 5),
):
    """
    Plot rankings. [Adapted from scanpy.plotting._anndata.ranking]
    See, for example, how this is used in pl.pca_ranking.

    Parameters:
        adata (anndata.AnnData): the data
        attr (str): {'var', 'obs', 'uns', 'varm', 'obsm'}
            the attribute of AnnData that contains the score
        keys (str or list of str): the scores to look up an array from
            the attribute of adata
        indices (list of int): the column indices of keys for which to
            plot (e.g. [0,1,2] for first three keys)
        ncols (int): number of columns in gridspec
        show (bool or None): show figure or just return axes
        figsize (tuple of float): size of matplotlib figure
        ncol (int): number of columns for gridspec

    Returns:
        matplotlib gridspec with access to the axes
    """
    # default to all usages
    if indices is None:
        indices = [x for x in range(getattr(adata, attr)[keys].shape[1])]
    # get scores for each usage
    if isinstance(keys, str) and indices is not None:
        scores = np.array(getattr(adata, attr)[keys])[:, indices]
        keys = ["{}_{}".format(keys, i + 1) for i in indices]
    n_panels = len(indices) if isinstance(indices, list) else 1
    if n_panels == 1:
        scores, keys = scores[:, None], [keys]
    if log:
        scores = np.log(scores)
    if labels is None:
        labels = (
            adata.var_names
            if attr in {"var", "varm"}
            else np.arange(scores.shape[0]).astype(str)
        )
    if isinstance(labels, str):
        labels = [labels + str(i + 1) for i in range(scores.shape[0])]
    if n_panels <= ncols:
        n_rows, n_cols = 1, n_panels
    else:
        n_rows, n_cols = ceil(n_panels / ncols), ncols
    fig = plt.figure(figsize=(n_cols * figsize[0], n_rows * figsize[1]))
    left, bottom = 0.1 / n_cols, 0.1 / n_rows
    gs = gridspec.GridSpec(
        nrows=n_rows,
        ncols=n_cols,
        wspace=0.1,
        left=left,
        bottom=bottom,
        right=1 - (n_cols - 1) * left - 0.01 / n_cols,
        top=1 - (n_rows - 1) * bottom - 0.1 / n_rows,
    )
    for iscore, score in enumerate(scores.T):
        plt.subplot(gs[iscore])
        indices = np.argsort(score)[::-1][: n_points + 1]
        for ig, g in enumerate(indices[::-1]):
            plt.text(
                x=score[g],
                y=ig,
                s=labels[g],
                color=color,
                # rotation="vertical",
                verticalalignment="center",
                horizontalalignment="right",
                fontsize="medium",
                fontstyle="italic",
            )
        plt.title(keys[iscore].replace("_", " "), fontsize="x-large")
        plt.ylim(-0.9, ig + 0.9)
        score_min, score_max = np.min(score[indices]), np.max(score[indices])
        plt.xlim(
            (0.95 if score_min > 0 else 1.05) * score_min,
            (1.05 if score_max > 0 else 0.95) * score_max,
        )
        plt.xticks(rotation=45)
        plt.tick_params(labelsize="medium")
        plt.tick_params(
            axis="y",  # changes apply to the y-axis
            which="both",  # both major and minor ticks are affected
            left=False,
            right=False,
            labelleft=False,
        )
        plt.grid(False)
    gs.tight_layout(fig)
    if show == False:
        return gs


def cluster_pie(
    adata, pie_by="batch", groupby="leiden", ncols=5, show=None, figsize=(5, 5),
):
    """
    plot pie graphs showing makeup of cluster groups

    Parameters:
        adata (anndata.AnnData): the data
        pie_by (str): adata.obs column to split pie charts by
        groupby (str): adata.obs column to create pie charts for
        ncols (int): number of columns in gridspec
        show (bool or None): show figure or just return axes
        figsize (tuple of float): size of matplotlib figure

    Returns:
        matplotlib gridspec with access to the axes
    """
    if adata.obs[groupby].value_counts().min() == 0:
        print(
            "Warning: unused categories detected in adata.obs['{}']; removing prior to building plots...".format(
                groupby
            )
        )
        adata.obs[groupby] = adata.obs[groupby].cat.remove_unused_categories()
    # get portions for each cluster
    pies = {}  # init empty dict
    for c in adata.obs[groupby].cat.categories:
        pies[c] = (
            adata.obs.loc[adata.obs[groupby] == c, pie_by].value_counts()
            / adata.obs[groupby].value_counts()[c]
        ).to_dict()
    n_panels = len(adata.obs[groupby].cat.categories)
    if n_panels <= ncols:
        n_rows, n_cols = 1, n_panels
    else:
        n_rows, n_cols = ceil(n_panels / ncols), ncols
    fig = plt.figure(figsize=(n_cols * figsize[0], n_rows * figsize[1]))
    left, bottom = 0.1 / n_cols, 0.1 / n_rows
    gs = gridspec.GridSpec(
        nrows=n_rows,
        ncols=n_cols,
        wspace=0.1,
        left=left,
        bottom=bottom,
        right=1 - (n_cols - 1) * left - 0.01 / n_cols,
        top=1 - (n_rows - 1) * bottom - 0.1 / n_rows,
    )
    # get pie chart colors
    cdict = {}
    # use existing scanpy colors, if applicable
    if "{}_colors".format(pie_by) in adata.uns:
        for ic, c in enumerate(adata.obs[pie_by].cat.categories):
            cdict[c] = adata.uns["{}_colors".format(pie_by)][ic]
    else:
        cmap = plt.get_cmap("tab10")
        for ic, c in enumerate(adata.obs[pie_by].cat.categories):
            cdict[c] = cmap(np.linspace(0, 1, len(adata.obs[pie_by].cat.categories)))[
                ic
            ]
    for ipie, pie in enumerate(pies.keys()):
        plt.subplot(gs[ipie])
        plt.pie(
            pies[pie].values(),
            labels=pies[pie].keys(),
            colors=[cdict[x] for x in pies[pie].keys()],
            radius=0.85,
            wedgeprops=dict(width=0.5),
            textprops={"fontsize": 12},
        )
        plt.title(
            label="{}_{}".format(groupby, pie),
            loc="left",
            fontweight="bold",
            fontsize=16,
        )
    gs.tight_layout(fig)
    if show == False:
        return gs<|MERGE_RESOLUTION|>--- conflicted
+++ resolved
@@ -481,12 +481,8 @@
     show_clustering=True,
     n_cnmf_markers=7,
     ncols=5,
-<<<<<<< HEAD
     figsize_scale=1.0,
-    cmap="viridis",
-=======
     cmap="Reds",
->>>>>>> 8779fc10
     save_to=None,
     verbose=True,
     **kwargs,
